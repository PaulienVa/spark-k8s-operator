--- conflicted
+++ resolved
@@ -43,7 +43,7 @@
 
 Job-specific settings are annotated below.
 
-=== Pyspark: externally located artifact and dataset 
+=== Pyspark: externally located artifact and dataset
 
 [source,yaml]
 ----
@@ -72,7 +72,7 @@
 <6> the name of the volume mount backed by a `PersistentVolumeClaim` that must be pre-existing
 <7> the path on the volume mount: this is referenced in the `sparkConf` section where the extra class path is defined for the driver and executors
 
-=== JVM (Scala): externally located artifact and dataset 
+=== JVM (Scala): externally located artifact and dataset
 
 [source,yaml]
 ----
@@ -260,11 +260,7 @@
 |Volume mount path
 
 |`spec.driver.nodeSelector`
-<<<<<<< HEAD
-|A dictionary of labels to use for node selection when scheduling the driver.
-=======
 |A dictionary of labels to use for node selection when scheduling the driver N.B. this assumes there are no implicit node dependencies (e.g. `PVC`, `VolumeMount`) defined elsewhere.
->>>>>>> d485719c
 
 |`spec.executor.cores`
 |Number of cores for each executor
@@ -285,9 +281,5 @@
 |Volume mount path
 
 |`spec.executor.nodeSelector`
-<<<<<<< HEAD
-|A dictionary of labels to use for node selection when scheduling the executors.
-=======
 |A dictionary of labels to use for node selection when scheduling the executors N.B. this assumes there are no implicit node dependencies (e.g. `PVC`, `VolumeMount`) defined elsewhere.
->>>>>>> d485719c
-|===
+|===